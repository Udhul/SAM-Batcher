--- conflicted
+++ resolved
@@ -17,21 +17,13 @@
 
 
 ## Project Management
-<<<<<<< HEAD
+### Finished
 * Implemented project management as a modal overlay triggered by the "Project" bar.
 * Overlay opens automatically when no project is active and closes after loading or creating a project.
 * The client now calls the server for full session state on page reload using `/api/session`, restoring the project, model and active image automatically. After loading a project the session state is refreshed as well so the model is ready without an extra click.
 * Restoring session state also dispatches a `model-load-success` event so the canvas recognizes the loaded model without manual intervention.
 * The selected model key (if any) is stored with the project so the same dropdown option is chosen again when the project is reloaded. Custom paths are only used when no key was selected.
-=======
-### Active todos
-* Make the project management as a an overlay on the page, which fades the background. Like a popup dialogue on page. This popup can be shown by clicking on the "Project" bar.
-* The prject bar still shows text of the current project, but when we click the bar, it shows the popup overlay insead of expanding.
-* If no project is loaded, the popup overlay will be shown automatically. (For example on first page load after server start, we start by showing the project Manager overlay)
-* When reloading the page, we will get the active project from the server, so we don't loose the state, and can continue working with the session that we had before reloading, without having to load the project again.
-* The project should also save last loaded model and postprocessing setting. When we load the project, then the model with postprocessing setting should be loaded automatically.
 
->>>>>>> 6381b372
 
 ## Model Configuration
 * Make the model selection as an overlay on the page, which fades the background. Like a popup dialogue on page. This popup can be shown by clicking on the "Load Model" button-bar (this bar will show the currently loaded model, staying in sync even on page reload.)
